--- conflicted
+++ resolved
@@ -38,12 +38,8 @@
 
         this.socket = wrapper.getSocket().longValue();
     }
-<<<<<<< HEAD
-    
-=======
 
 
->>>>>>> ec4d4466
     /*
      * Output methods
      */
@@ -69,13 +65,10 @@
         return bytes[0];
     }
 
-<<<<<<< HEAD
     @Override
     public void close() throws IOException {
         Socket.close(socket);
     }
-=======
->>>>>>> ec4d4466
 
     @Override
     public int read(byte[] bytes) throws IOException {
